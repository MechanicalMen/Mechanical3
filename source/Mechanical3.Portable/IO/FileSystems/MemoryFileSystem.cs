﻿using System;
using System.Collections.Generic;
using System.IO;
using System.Threading;
using Mechanical3.Core;

namespace Mechanical3.IO.FileSystems
{
    /// <summary>
    /// Implements <see cref="IFileSystem"/>, by keeping all data in memory.
    /// All operations should be thread-safe, but all streams MUST
    /// be closed manually.
    /// </summary>
    public class MemoryFileSystem : DisposableObject, IFileSystem
    {
        /* NOTE: We are keeping the contents of files in MemoryStream instances.
                 However those, once disposed, throw exceptions when accessed.
                 Therefore we wrap them, and only dispose them, when the
                 file system is released.
         */

        //// NOTE: Access to entries and each file must be synchronous.
        ////       This still makes it possible to have multiple streams open at the same time.

        #region EchoStream

        private class EchoStream : Stream
        {
            private Entry entry;
            private Stream wrappedStream;

            private EchoStream( Stream stream, Entry entry )
            {
                if( stream.NullReference() )
                    throw new ArgumentNullException(nameof(stream)).StoreFileLine();

                if( entry.NullReference() )
                    throw new ArgumentNullException(nameof(entry)).StoreFileLine();

                this.entry = entry;
                this.wrappedStream = stream;
            }

            internal static EchoStream WrapOpenFile( Stream stream, Entry entry )
            {
                return new EchoStream(stream, entry);
            }

            protected override void Dispose( bool disposing )
            {
                this.wrappedStream = null;

                if( this.entry.NotNullReference() )
                {
                    this.entry.CloseFile();
                    this.entry = null;
                }

                base.Dispose(disposing);
            }

            private Stream Stream
            {
                get
                {
                    if( this.wrappedStream.NullReference() )
                        throw new ObjectDisposedException(null).StoreFileLine();
                    else
                        return this.wrappedStream;
                }
            }

            public override bool CanRead
            {
                get { return this.Stream.CanRead; }
            }

            public override bool CanSeek
            {
                get { return this.Stream.CanSeek; }
            }

            public override bool CanWrite
            {
                get { return this.Stream.CanWrite; }
            }

            public override long Length
            {
                get { return this.Stream.Length; }
            }

            public override long Position
            {
                get { return this.Stream.Position; }
                set { this.Stream.Position = value; }
            }

            public override void Flush()
            {
                this.Stream.Flush();
            }

            public override int Read( byte[] buffer, int offset, int count )
            {
                return this.Stream.Read(buffer, offset, count);
            }

            public override long Seek( long offset, SeekOrigin origin )
            {
                return this.Stream.Seek(offset, origin);
            }

            public override void SetLength( long value )
            {
                this.Stream.SetLength(value);
            }

            public override void Write( byte[] buffer, int offset, int count )
            {
                this.Stream.Write(buffer, offset, count);
            }
        }

        #endregion

        #region Entry

        private class Entry : DisposableObject
        {
            #region Private Fields

            private readonly FilePath path;
            private MemoryStream stream;
            private bool isOpen;

            #endregion

            #region Constructor

            internal Entry( FilePath path )
            {
                if( path.NullReference() )
                    throw new ArgumentNullException(nameof(path)).StoreFileLine();

                this.path = path;
                this.stream = null;
                this.isOpen = false;
            }

            #endregion

            #region IDisposableObject

            /// <summary>
            /// Called when the object is being disposed of. Inheritors must call base.OnDispose to be properly disposed.
            /// </summary>
            /// <param name="disposing">If set to <c>true</c>, release both managed and unmanaged resources; otherwise release only the unmanaged resources.</param>
            protected override void OnDispose( bool disposing )
            {
                if( disposing )
                {
                    //// dispose-only (i.e. non-finalizable) logic
                    //// (managed, disposable resources you own)

                    if( this.stream.NotNullReference() )
                    {
                        this.stream.Dispose();
                        this.stream = null;
                    }
                }

                //// shared cleanup logic
                //// (unmanaged resources)
                if( this.isOpen )
                {
                    Monitor.Exit(this);
                    this.isOpen = false;
                }

                base.OnDispose(disposing);
            }

            #endregion

            #region Internal Members

            internal bool IsFileOpen
            {
                get
                {
                    this.ThrowIfDisposed();

                    lock( this )
                        return this.isOpen;
                }
            }

            internal long Length
            {
                get
                {
                    this.ThrowIfDisposed();

                    lock( this )
                    {
                        if( this.path.IsDirectory
                         || this.stream.NullReference() )
                            throw new InvalidOperationException("Directories have no length!").Store(nameof(this.path), this.path);

                        return this.stream.Length;
                    }
                }
            }

            internal EchoStream OpenFile( bool alwaysCreateNew )
            {
                try
                {
                    this.ThrowIfDisposed();

                    Monitor.Enter(this); // start locking...
                    try
                    {
                        if( this.path.IsDirectory )
                            throw new InvalidOperationException("Only files can have streams!").StoreFileLine();

                        if( this.isOpen )
                            throw new IOException("File already open!").StoreFileLine();

                        if( this.stream.NullReference() )
                            this.stream = new MemoryStream();
                        else
                            this.stream.Position = 0;

<<<<<<< HEAD
                    if( alwaysCreateNew )
                        this.stream.SetLength(0);

                    this.isOpen = true;
                    return EchoStream.WrapOpenFile(this.stream, this);
=======
                        this.isOpen = true;
                        return EchoStream.WrapOpenFile(this.stream, this);
                    }
                    catch
                    {
                        Monitor.Exit(this); // ... stop locking, if the file could not be opened
                        throw;
                    }
>>>>>>> d39d6ac3
                }
                catch( Exception ex )
                {
                    ex.Store(nameof(this.path), this.path);
                    throw;
                }
            }

            internal void CloseFile()
            {
                try
                {
                    this.ThrowIfDisposed();

                    if( this.path.IsDirectory )
                        throw new InvalidOperationException("Only files can be closed!").StoreFileLine();

                    if( !this.isOpen )
                        throw new InvalidOperationException("File already closed!").StoreFileLine();

                    this.isOpen = false;
                    Monitor.Exit(this); // ... or stop locking once the file is closed.
                }
                catch( Exception ex )
                {
                    ex.Store(nameof(this.path), this.path);
                    throw;
                }
            }

            #endregion
        }

        #endregion

        #region Private Fields

        private readonly Dictionary<FilePath, Entry> entries;

        #endregion

        #region Constructors

        /// <summary>
        /// Initializes a new instance of the <see cref="MemoryFileSystem"/> class.
        /// </summary>
        public MemoryFileSystem()
        {
            this.entries = new Dictionary<FilePath, Entry>();
        }

        #endregion

        #region IDisposableObject

        /// <summary>
        /// Called when the object is being disposed of. Inheritors must call base.OnDispose to be properly disposed.
        /// </summary>
        /// <param name="disposing">If set to <c>true</c>, release both managed and unmanaged resources; otherwise release only the unmanaged resources.</param>
        protected override void OnDispose( bool disposing )
        {
            if( disposing )
            {
                //// dispose-only (i.e. non-finalizable) logic
                //// (managed, disposable resources you own)

                lock( this.entries )
                {
                    if( this.entries.Count != 0 )
                    {
                        foreach( var entry in this.entries.Values )
                            entry.Dispose();

                        this.entries.Clear();
                    }
                }
            }

            //// shared cleanup logic
            //// (unmanaged resources)


            base.OnDispose(disposing);
        }

        #endregion

        #region IFileSystemBase

        /// <summary>
        /// Gets a value indicating whether the ToHostPath method is supported.
        /// </summary>
        /// <value><c>true</c> if the method is supported; otherwise, <c>false</c>.</value>
        public bool SupportsToHostPath
        {
            get
            {
                this.ThrowIfDisposed();

                return true;
            }
        }

        /// <summary>
        /// Gets the string the underlying system uses to represent the specified file or directory.
        /// </summary>
        /// <param name="path">The path to the file or directory.</param>
        /// <returns>The string the underlying system uses to represent the specified <paramref name="path"/>.</returns>
        public string ToHostPath( FilePath path )
        {
            this.ThrowIfDisposed();

            return path?.ToString();
        }

        #endregion

        #region IFileSystemReader

        /// <summary>
        /// Gets the paths to the direct children of the specified directory.
        /// Subdirectories are not searched.
        /// </summary>
        /// <param name="directoryPath">The path specifying the directory to list the direct children of; or <c>null</c> to specify the root of this file system.</param>
        /// <returns>The paths of the files and directories found.</returns>
        public FilePath[] GetPaths( FilePath directoryPath = null )
        {
            try
            {
                if( directoryPath.NotNullReference()
                 && !directoryPath.IsDirectory )
                    throw new ArgumentException("Invalid directory path!").StoreFileLine();

                lock( this.entries )
                {
                    if( directoryPath.NotNullReference()
                     && !this.entries.ContainsKey(directoryPath) )
                        throw new FileNotFoundException().StoreFileLine(); // NOTE: a DirectoryNotFound exception would be nicer, but unfortunately it is not supported by the portable library

                    var results = new List<FilePath>();
                    foreach( var path in this.entries.Keys )
                    {
                        if( (directoryPath.NullReference() && !path.HasParent)
                         || (directoryPath.NotNullReference() && directoryPath.IsParentOf(path)) )
                            results.Add(path);
                    }
                    return results.ToArray();
                }
            }
            catch( Exception ex )
            {
                ex.Store(nameof(directoryPath), directoryPath);
                throw;
            }
        }

        /// <summary>
        /// Opens the specified file for reading.
        /// </summary>
        /// <param name="filePath">The path specifying the file to open.</param>
        /// <returns>A <see cref="Stream"/> representing the file opened.</returns>
        public Stream ReadFile( FilePath filePath )
        {
            try
            {
                this.ThrowIfDisposed();

                if( filePath.NullReference()
                 || filePath.IsDirectory )
                    throw new ArgumentException("Invalid file path!").StoreFileLine();

                lock( this.entries )
                {
                    Entry entry;
                    if( !this.entries.TryGetValue(filePath, out entry) )
                        throw new FileNotFoundException().StoreFileLine();

<<<<<<< HEAD
                return entry.OpenFile(alwaysCreateNew: false); // throws if file is already open
=======
                    return entry.OpenFile(); // throws if file is already open
                }
>>>>>>> d39d6ac3
            }
            catch( Exception ex )
            {
                ex.Store(nameof(filePath), filePath);
                throw;
            }
        }


        /// <summary>
        /// Gets a value indicating whether the GetFileSize method is supported.
        /// </summary>
        /// <value><c>true</c> if the method is supported; otherwise, <c>false</c>.</value>
        public bool SupportsGetFileSize
        {
            get
            {
                this.ThrowIfDisposed();

                return true;
            }
        }

        /// <summary>
        /// Gets the size, in bytes, of the specified file.
        /// </summary>
        /// <param name="filePath">The file to get the size of.</param>
        /// <returns>The size of the specified file in bytes.</returns>
        public long GetFileSize( FilePath filePath )
        {
            try
            {
                this.ThrowIfDisposed();

                if( filePath.NullReference()
                 || filePath.IsDirectory )
                    throw new ArgumentException("Invalid file path!").StoreFileLine();

                lock( this.entries )
                {
                    Entry entry;
                    if( !this.entries.TryGetValue(filePath, out entry) )
                        throw new FileNotFoundException().StoreFileLine();

                    return entry.Length;
                }
            }
            catch( Exception ex )
            {
                ex.Store(nameof(filePath), filePath);
                throw;
            }
        }

        #endregion

        #region IFileSystemWriter

        /// <summary>
        /// Creates the specified directory (and any directories along the path) should it not exist.
        /// </summary>
        /// <param name="directoryPath">The path specifying the directory to create.</param>
        public void CreateDirectory( FilePath directoryPath )
        {
            try
            {
                this.ThrowIfDisposed();

                if( directoryPath.NullReference()
                 || !directoryPath.IsDirectory )
                    throw new ArgumentException("Invalid directory path!").StoreFileLine();

                lock( this.entries )
                {
                    if( this.entries.ContainsKey(directoryPath.ToFilePath()) )
                        throw new IOException("A file with the same name already exists!").StoreFileLine();

                    // add parents, if they are missing
                    if( directoryPath.HasParent )
                        this.CreateDirectory(directoryPath.Parent);

                    // add directory
                    if( !this.entries.ContainsKey(directoryPath) )
                        this.entries.Add(directoryPath, new Entry(directoryPath));
                }
            }
            catch( Exception ex )
            {
                ex.Store(nameof(directoryPath), directoryPath);
                throw;
            }
        }

        /// <summary>
        /// Deletes the specified file or directory. Does nothing if it does not exist.
        /// </summary>
        /// <param name="path">The path specifying the file or directory to delete.</param>
        public void Delete( FilePath path )
        {
            try
            {
                this.ThrowIfDisposed();

                if( path.NullReference() )
                    throw new ArgumentException().StoreFileLine();

                lock( this.entries )
                {
                    List<KeyValuePair<FilePath, Entry>> entriesToDelete = null;

                    // get the entry
                    Entry entry;
                    if( !this.entries.TryGetValue(path, out entry) )
                    {
                        return;
                    }
                    else
                    {
                        entriesToDelete = new List<KeyValuePair<FilePath, Entry>>();
                        entriesToDelete.Add(new KeyValuePair<FilePath, Entry>(path, entry));
                    }

                    // if this is a directory, remove all it's descendants as well
                    if( path.IsDirectory )
                    {
                        foreach( var pair in this.entries )
                        {
                            if( path.IsAncestorOf(pair.Key) )
                                entriesToDelete.Add(pair);
                        }
                    }

                    // remove all entries
                    foreach( var pair in entriesToDelete )
                        this.entries.Remove(pair.Key);

                    // dispose of entries
                    if( entriesToDelete.NotNullReference() )
                    {
                        foreach( var pair in entriesToDelete )
                            pair.Value.Dispose();

                        entriesToDelete.Clear();
                    }
                }
            }
            catch( Exception ex )
            {
                ex.Store(nameof(path), path);
                throw;
            }
        }

        /// <summary>
        /// Creates a new empty file, and opens it for writing.
        /// </summary>
        /// <param name="filePath">The path specifying the file to create.</param>
        /// <param name="overwriteIfExists"><c>true</c> to overwrite the file if it already exists; or <c>false</c> to throw an exception.</param>
        /// <returns>A <see cref="Stream"/> representing the file.</returns>
        public Stream CreateFile( FilePath filePath, bool overwriteIfExists )
        {
            try
            {
                this.ThrowIfDisposed();

                if( filePath.NullReference()
                 || filePath.IsDirectory )
                    throw new ArgumentException("Invalid file path!").StoreFileLine();

                Stream stream;
                lock( this.entries )
                {
                    Entry entry;
                    if( this.entries.TryGetValue(filePath, out entry) )
                    {
                        // entry already exists
                        if( !overwriteIfExists )
                            throw new IOException("The file already exists!").StoreFileLine();
                    }
                    else
                    {
                        //// create entry if it doesn't exist

                        // create parent directory
                        if( filePath.HasParent )
                            this.CreateDirectory(filePath.Parent);

                        // add entry
                        entry = new Entry(filePath);
                        this.entries.Add(filePath, entry);
                    }

                    stream = entry.OpenFile(); // throws if file is already open
                }

                // may or may not be a new entry
<<<<<<< HEAD
                var stream = entry.OpenFile(alwaysCreateNew: true); // throws if file is already open
=======
>>>>>>> d39d6ac3
                stream.SetLength(0);
                return stream;
            }
            catch( Exception ex )
            {
                ex.Store(nameof(filePath), filePath);
                ex.Store(nameof(overwriteIfExists), overwriteIfExists);
                throw;
            }
        }

        /// <summary>
        /// Creates a new file from the content of the specified stream.
        /// The stream being copied will NOT be closed at the end of the method.
        /// </summary>
        /// <param name="filePath">The path specifying the file to create.</param>
        /// <param name="overwriteIfExists"><c>true</c> to overwrite the file if it already exists; or <c>false</c> to throw an exception.</param>
        /// <param name="streamToCopy">The <see cref="Stream"/> to copy the content of (from the current position, until the end of the stream).</param>
        public void CreateFile( FilePath filePath, bool overwriteIfExists, Stream streamToCopy )
        {
            using( var s = this.CreateFile(filePath, overwriteIfExists) )
                streamToCopy.CopyTo(s);
        }

        #endregion

        #region IFileSystem

        /// <summary>
        /// Gets a value indicating whether the ReadWriteFile method is supported.
        /// </summary>
        /// <value><c>true</c> if the method is supported; otherwise, <c>false</c>.</value>
        public bool SupportsReadWriteFile
        {
            get
            {
                this.ThrowIfDisposed();

                return true;
            }
        }

        /// <summary>
        /// Opens an existing file, or creates a new one, for both reading and writing.
        /// </summary>
        /// <param name="filePath">The path specifying the file to open.</param>
        /// <returns>A <see cref="Stream"/> representing the file opened.</returns>
        public Stream ReadWriteFile( FilePath filePath )
        {
            try
            {
                this.ThrowIfDisposed();

                if( filePath.NullReference()
                 || filePath.IsDirectory )
                    throw new ArgumentException("Invalid file path!").StoreFileLine();

                lock( this.entries )
                {
                    Entry entry;
                    if( !this.entries.TryGetValue(filePath, out entry) )
                    {
                        //// create entry if it doesn't exist

                        // create parent directory
                        if( filePath.HasParent )
                            this.CreateDirectory(filePath.Parent);

                        // add entry
                        entry = new Entry(filePath);
                        this.entries.Add(filePath, entry);
                    }

<<<<<<< HEAD
                // may or may not be a new entry
                return entry.OpenFile(alwaysCreateNew: false); // throws if file is already open
=======
                    // may or may not be a new entry
                    return entry.OpenFile(); // throws if file is already open
                }
>>>>>>> d39d6ac3
            }
            catch( Exception ex )
            {
                ex.Store(nameof(filePath), filePath);
                throw;
            }
        }

        #endregion
    }
}<|MERGE_RESOLUTION|>--- conflicted
+++ resolved
@@ -233,13 +233,9 @@
                         else
                             this.stream.Position = 0;
 
-<<<<<<< HEAD
-                    if( alwaysCreateNew )
-                        this.stream.SetLength(0);
-
-                    this.isOpen = true;
-                    return EchoStream.WrapOpenFile(this.stream, this);
-=======
+                        if( alwaysCreateNew )
+                            this.stream.SetLength(0);
+
                         this.isOpen = true;
                         return EchoStream.WrapOpenFile(this.stream, this);
                     }
@@ -248,7 +244,6 @@
                         Monitor.Exit(this); // ... stop locking, if the file could not be opened
                         throw;
                     }
->>>>>>> d39d6ac3
                 }
                 catch( Exception ex )
                 {
@@ -426,12 +421,8 @@
                     if( !this.entries.TryGetValue(filePath, out entry) )
                         throw new FileNotFoundException().StoreFileLine();
 
-<<<<<<< HEAD
-                return entry.OpenFile(alwaysCreateNew: false); // throws if file is already open
-=======
-                    return entry.OpenFile(); // throws if file is already open
-                }
->>>>>>> d39d6ac3
+                    return entry.OpenFile(alwaysCreateNew: false); // throws if file is already open
+                }
             }
             catch( Exception ex )
             {
@@ -624,15 +615,10 @@
                         this.entries.Add(filePath, entry);
                     }
 
-                    stream = entry.OpenFile(); // throws if file is already open
+                    stream = entry.OpenFile(alwaysCreateNew: true); // throws if file is already open
                 }
 
                 // may or may not be a new entry
-<<<<<<< HEAD
-                var stream = entry.OpenFile(alwaysCreateNew: true); // throws if file is already open
-=======
->>>>>>> d39d6ac3
-                stream.SetLength(0);
                 return stream;
             }
             catch( Exception ex )
@@ -705,14 +691,9 @@
                         this.entries.Add(filePath, entry);
                     }
 
-<<<<<<< HEAD
-                // may or may not be a new entry
-                return entry.OpenFile(alwaysCreateNew: false); // throws if file is already open
-=======
                     // may or may not be a new entry
-                    return entry.OpenFile(); // throws if file is already open
-                }
->>>>>>> d39d6ac3
+                    return entry.OpenFile(alwaysCreateNew: false); // throws if file is already open
+                }
             }
             catch( Exception ex )
             {
